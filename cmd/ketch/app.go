package main

import (
	"fmt"
	"io"
	"strings"

	"github.com/spf13/cobra"
	apiv1 "k8s.io/api/core/v1"

	ketchv1 "github.com/shipa-corp/ketch/internal/api/v1beta1"
	"github.com/shipa-corp/ketch/internal/build"
	"github.com/shipa-corp/ketch/internal/deploy"
<<<<<<< HEAD
	"github.com/shipa-corp/ketch/internal/pack"
)

func newAppCmd(cfg config, out io.Writer, packSvc *pack.Client) *cobra.Command {
=======
	"github.com/shipa-corp/ketch/internal/docker"
)

func newAppCmd(cfg config, out io.Writer, docker *docker.Client) *cobra.Command {
>>>>>>> 7979dd6d
	cmd := &cobra.Command{
		Use:   "app",
		Short: "Manage applications",
		Long:  `Manage applications`,
		RunE: func(cmd *cobra.Command, args []string) error {
			return cmd.Usage()
		},
	}

<<<<<<< HEAD
	params := &deploy.Params{
		Client:         cfg.Client(),
		KubeClient:     cfg.KubernetesClient(),
		Builder:        build.GetSourceHandler(packSvc),
=======
	params := &deploy.Services{
		Client:         cfg.Client(),
		KubeClient:     cfg.KubernetesClient(),
		Builder:        build.GetSourceHandler(docker),
>>>>>>> 7979dd6d
		GetImageConfig: deploy.GetImageConfig,
		Wait:           deploy.WaitForDeployment,
		Writer:         out,
	}

<<<<<<< HEAD
	cmd.AddCommand(deploy.NewCommand(params))
=======
	cmd.AddCommand(newAppDeployCmd(params))
>>>>>>> 7979dd6d
	cmd.AddCommand(newAppListCmd(cfg, out))
	cmd.AddCommand(newAppLogCmd(cfg, out, appLog))
	cmd.AddCommand(newAppRemoveCmd(cfg, out, appRemove))
	cmd.AddCommand(newAppInfoCmd(cfg, out))
	cmd.AddCommand(newAppStartCmd(cfg, out, appStart))
	cmd.AddCommand(newAppStopCmd(cfg, out, appStop))
	cmd.AddCommand(newAppExportCmd(cfg, out, appExport))
	return cmd
}

func appState(pods []apiv1.Pod) (state string) {
	state = "unknown"
	// If there's no pods for this app, then app in `created` state
	if len(pods) == 0 {
		state = strings.ToLower(string(ketchv1.AppCreated))
		return state
	}

	// If app has pods, then we build app status based on pods statuses
	var deploying, running, errored, succeeded int
	for _, pod := range pods {
		switch podState(pod) {
		case ketchv1.PodRunning:
			running++
		case ketchv1.PodDeploying:
			deploying++
		case ketchv1.PodError:
			errored++
		case ketchv1.PodSucceeded:
			succeeded++
		}
	}

	var parts []string
	if deploying > 0 {
		parts = append(parts, fmt.Sprintf(`%d %s`, deploying, ketchv1.PodDeploying))
	}
	if running > 0 {
		parts = append(parts, fmt.Sprintf(`%d %s`, running, ketchv1.PodRunning))
	}
	if errored > 0 {
		parts = append(parts, fmt.Sprintf(`%d %s`, errored, ketchv1.PodError))
	}
	if succeeded > 0 {
		parts = append(parts, fmt.Sprintf(`%d %s`, succeeded, ketchv1.PodSucceeded))
	}

	return strings.Join(parts, ", ")
}

var (
	containerStateCrashLoopBackOff = "CrashLoopBackOff"
	containerStateCompleted        = "Completed"
)

func podState(pod apiv1.Pod) ketchv1.PodState {
	switch pod.Status.Phase {
	case apiv1.PodPending:
		return ketchv1.PodDeploying
	case apiv1.PodRunning:
		// In some cases, we have to override the status obtained by using `pod.Status.Phase` because it could be
		// `running` state while the actual container in `CrashLoopBackOff` so, actual state of the pod is `error`,
		// and so on.
		for _, c := range pod.Status.ContainerStatuses {
			// If any of the pod containers in the `CrashLoopBackOff` state we must return the `error` state
			if c.State.Waiting != nil {
				if c.State.Waiting.Reason == containerStateCrashLoopBackOff {
					return ketchv1.PodError
				}
			}
			// If any of the pod containers in the `Completed` state we must return the `succeeded` state
			if c.State.Terminated != nil {
				if c.State.Terminated.Reason == containerStateCompleted {
					return ketchv1.PodSucceeded
				}
			}
		}
		return ketchv1.PodRunning
	case apiv1.PodFailed, apiv1.PodUnknown:
		return ketchv1.PodError
	case apiv1.PodSucceeded:
		return ketchv1.PodSucceeded
	default:
		return ketchv1.PodError
	}
}<|MERGE_RESOLUTION|>--- conflicted
+++ resolved
@@ -11,17 +11,10 @@
 	ketchv1 "github.com/shipa-corp/ketch/internal/api/v1beta1"
 	"github.com/shipa-corp/ketch/internal/build"
 	"github.com/shipa-corp/ketch/internal/deploy"
-<<<<<<< HEAD
 	"github.com/shipa-corp/ketch/internal/pack"
 )
 
 func newAppCmd(cfg config, out io.Writer, packSvc *pack.Client) *cobra.Command {
-=======
-	"github.com/shipa-corp/ketch/internal/docker"
-)
-
-func newAppCmd(cfg config, out io.Writer, docker *docker.Client) *cobra.Command {
->>>>>>> 7979dd6d
 	cmd := &cobra.Command{
 		Use:   "app",
 		Short: "Manage applications",
@@ -31,27 +24,16 @@
 		},
 	}
 
-<<<<<<< HEAD
-	params := &deploy.Params{
+	params := &deploy.Services{
 		Client:         cfg.Client(),
 		KubeClient:     cfg.KubernetesClient(),
 		Builder:        build.GetSourceHandler(packSvc),
-=======
-	params := &deploy.Services{
-		Client:         cfg.Client(),
-		KubeClient:     cfg.KubernetesClient(),
-		Builder:        build.GetSourceHandler(docker),
->>>>>>> 7979dd6d
 		GetImageConfig: deploy.GetImageConfig,
 		Wait:           deploy.WaitForDeployment,
 		Writer:         out,
 	}
 
-<<<<<<< HEAD
-	cmd.AddCommand(deploy.NewCommand(params))
-=======
 	cmd.AddCommand(newAppDeployCmd(params))
->>>>>>> 7979dd6d
 	cmd.AddCommand(newAppListCmd(cfg, out))
 	cmd.AddCommand(newAppLogCmd(cfg, out, appLog))
 	cmd.AddCommand(newAppRemoveCmd(cfg, out, appRemove))
